--- conflicted
+++ resolved
@@ -102,27 +102,14 @@
 
 
 def _norm_bboxes_for_layoutlm(
-<<<<<<< HEAD
     bboxes: np.ndarray, page_bboxes: np.ndarray, page_spans: List[Tuple[int, int]]
 ) -> Tuple[np.ndarray, np.ndarray]:
     page_bboxes = np.array(page_bboxes)
-=======
-    bboxes: List[List[int]], page_bboxes: List[List[int]], page_spans: List[Tuple[int, int]]
-) -> Tuple[np.ndarray, np.ndarray]:
-    norm_bboxes = np.array(bboxes)
-    norm_page_bboxes = np.array(page_bboxes)
->>>>>>> a79e7807
     for (_, _, _, page_height), (page_start_i, page_end_i) in zip(page_bboxes, page_spans):
         bboxes[page_start_i:page_end_i, [1, 3]] = bboxes[page_start_i:page_end_i, [1, 3]] / (page_height / 1000)
     page_bboxes[:, 3] = 1000
 
-<<<<<<< HEAD
     return bboxes, page_bboxes
-=======
-    norm_page_bboxes[:, 3] = 1000
-
-    return norm_bboxes, norm_page_bboxes
->>>>>>> a79e7807
 
 
 @feed_single_example
